--- conflicted
+++ resolved
@@ -42,11 +42,8 @@
 
       - name: Lint Codebase
         id: super-linter
-<<<<<<< HEAD
         uses: super-linter/super-linter/slim@v7.3.0
-=======
-        uses: super-linter/super-linter/slim@v5
->>>>>>> 1bce2fd4
+
         env:
           DEFAULT_BRANCH: main
           FILTER_REGEX_EXCLUDE: (dist|__tests__)/**/*
